--- conflicted
+++ resolved
@@ -69,13 +69,8 @@
 	@StoredSettingsValue("disabledFeatures", defaultValue: DisabledFeaturesGroup(value: [:])) var disabledFeatures: DisabledFeaturesGroup
 
 	/// The name of the onboard Wifi network. Delivered to cients in the notification endpoint.
-<<<<<<< HEAD
 	@StoredSettingsValue("shipWifiSSID", defaultValue: "NieuwAmsterdam-Guest") var shipWifiSSID: String
 	    
-=======
-	@StoredSettingsValue("shipWifiSSID", defaultValue: "") var shipWifiSSID: String
-		
->>>>>>> 0c63ac10
 // MARK: Limits
 	/// The maximum number of alt accounts per primary user account.
 	@StoredSettingsValue("maxAlternateAccounts", defaultValue: 6) var maxAlternateAccounts: Int
