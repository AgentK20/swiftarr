--- conflicted
+++ resolved
@@ -10,47 +10,15 @@
 /// used in production. If not set to proper values in `docker-compose.yml` (or whatever
 /// other environment of your choice), reminders are printed to console during startup.
 
-<<<<<<< HEAD
-struct CreateAdminUsers: Migration {
-=======
 struct CreateAdminUsers: AsyncMigration {	
->>>>>>> d4ac1a18
 	/// Required by `Migration` protocol. Creates the admin user after a bit of sanity
 	/// check caution.
 	///
 	/// - Parameter database: A connection to the database, provided automatically.
 	/// - Returns: Void.
-<<<<<<< HEAD
-	func prepare(on database: Database) -> EventLoopFuture<Void> {
-		let futures = [
-				createAdminUser(on: database),
-                createPrometheusUser(on: database),
-				createTHOUser(on: database), 
-				createModeratorUser(on: database),
-				createTwitarrTeamUser(on: database)]
-		return futures.flatten(on: database.eventLoop)
-	}
-
-	/// Required by `Migration` protocol, but this isn't a model update, so just return a
-	/// pre-completed `Future`.
-	///
-	/// - Parameter conn: The database connection.
-	/// - Returns: Void.
-	func revert(on database: Database) -> EventLoopFuture<Void> {
-		database.schema("users").delete()
-	}
-
-	/// Admin user gets their password and recovery key from the `ADMIN_PASSWORD` and `ADMIN_RECOVERY_KEY`
-	/// environment variables. These are usually set in the appropriate .env file in "Private Swiftarr Config" directory.
-	/// For the production environment, this file will be "production.env".
-	func createAdminUser(on database: Database) -> EventLoopFuture<Void> {
-		// retrieve password and recovery key from environment, else use defaults
-		let password = Environment.get("ADMIN_PASSWORD") ?? "password"
-		let recoveryKey = Environment.get("ADMIN_RECOVERY_KEY") ?? "recovery key"
-	
-=======
 	func prepare(on database: Database) async throws {
 		try await createAdminUser(on: database)
+		try await createPrometheusUser(on: database)
 		try await createTHOUser(on: database)
 		try await createModeratorUser(on: database)
 		try await createTwitarrTeamUser(on: database)
@@ -72,7 +40,6 @@
 		let password = Environment.get("ADMIN_PASSWORD") ?? "password"
 		let recoveryKey = Environment.get("ADMIN_RECOVERY_KEY") ?? "recovery key"
 		
->>>>>>> d4ac1a18
 		// default values should never be used in production
 		do {
 			if (try Environment.detect().isRelease) {
@@ -86,41 +53,32 @@
 		} catch let error {
 			fatalError("Environment.detect() failed! error: \(error)")
 		}
-<<<<<<< HEAD
-	
-=======
 		
->>>>>>> d4ac1a18
 		// abort if no sane values or encryption fails
 		guard !password.isEmpty, !recoveryKey.isEmpty,
 			let passwordHash = try? Bcrypt.hash(password),
 			let recoveryHash = try? Bcrypt.hash(recoveryKey) else {
 				fatalError("admin user creation failure: invalid password or recoveryKey")
 		}
-<<<<<<< HEAD
-	
-=======
 		
->>>>>>> d4ac1a18
 		// create admin user directly
 		let user = User(
 			username: "admin",
 			password: passwordHash,
 			recoveryKey: recoveryHash,
 			verification: "generated user",
-<<<<<<< HEAD
 			parent: nil,
 			accessLevel: .admin
 		)
 		// save user
-		return user.save(on: database)
+		try await user.save(on: database)
 	}
 
-    /// Prometheus user gets their password from the `PROMETHEUS_PASSWORD`. Recovery key is randomly generated and thrown away.
+	/// Prometheus user gets their password from the `PROMETHEUS_PASSWORD`. Recovery key is randomly generated and thrown away.
     /// environment variables. These are usually set in the appropriate .env file in "Private Swiftarr Config" directory.
 	/// For the production environment, this file will be "production.env".
-    func createPrometheusUser(on database: Database) -> EventLoopFuture<Void> {
-        let password = Environment.get("PROMETHEUS_PASSWORD") ?? "password"
+	func createPrometheusUser(on database: Database) async throws {
+		let password = Environment.get("PROMETHEUS_PASSWORD") ?? "password"
 		var recoveryKey = ""
 		for _ in 0...50 {
 			recoveryKey.append(String(Unicode.Scalar(Int.random(in: 33...126))!))
@@ -154,21 +112,6 @@
 			accessLevel: .client
 		)
 		// save user
-		return user.save(on: database)
-    }
-
-	/// THO is a special acct for JoCo home office. There's several specific things this account can do, such as settings announcements and daily themes.
-	/// This account's password and recovery key are set up in the same way as the admin acct.
-	func createTHOUser(on database: Database) -> EventLoopFuture<Void> {
-		// retrieve password and recovery key from environment, else use defaults
-		let password = Environment.get("THO_PASSWORD") ?? "password"
-		let recoveryKey = Environment.get("THO_RECOVERY_KEY") ?? "recovery key"
-	
-=======
-			parent: nil,
-			accessLevel: .admin
-		)
-		// save user
 		try await user.save(on: database)
 	}
 	
@@ -179,7 +122,6 @@
 		let password = Environment.get("THO_PASSWORD") ?? "password"
 		let recoveryKey = Environment.get("THO_RECOVERY_KEY") ?? "recovery key"
 		
->>>>>>> d4ac1a18
 		// default values should never be used in production
 		do {
 			if (try Environment.detect().isRelease) {
@@ -201,25 +143,15 @@
 		// create THO user directly
 		let user = User(username: "THO", password: passwordHash, recoveryKey: recoveryHash, verification: "generated user",
 				parent: nil, accessLevel: .tho)
-<<<<<<< HEAD
-		return user.save(on: database)
-	}
-
-=======
 		try await user.save(on: database)
 	}
 	
->>>>>>> d4ac1a18
 	/// By design, nobody can log in as Moderator--the password is set to a randomly-generated value that is immediately forgotten.
 	/// However, anyone with moderotor access may post content *as* moderator, in which case the moderator account becomes
 	/// the author of the content instead of the current user.
 	/// 
 	/// ''Content' in this sense means tweets, forum posts, fez messages.
-<<<<<<< HEAD
-	func createModeratorUser(on database: Database) -> EventLoopFuture<Void> {
-=======
 	func createModeratorUser(on database: Database) async throws {
->>>>>>> d4ac1a18
 		var password = ""
 		var recoveryKey = ""
 		for _ in 0...50 {
@@ -233,17 +165,6 @@
 		// create user directly
 		let user = User(username: "moderator", password: passwordHash, recoveryKey: recoveryHash, verification: "generated user",
 				parent: nil, accessLevel: .moderator)
-<<<<<<< HEAD
-		return user.save(on: database)
-	}
-
-	/// By design, nobody can log in as TwitarrTeam--the password is set to a randomly-generated value that is immediately forgotten.
-	/// However, anyone with moderotor access may post content *as* TwitarrTeam, in which case the TwitarrTeam account becomes
-	/// the author of the content instead of the current user.
-	/// 
-	/// ''Content' in this sense means tweets, forum posts, fez messages.
-	func createTwitarrTeamUser(on database: Database) -> EventLoopFuture<Void> {
-=======
 		try await user.save(on: database)
 	}
 	
@@ -253,7 +174,6 @@
 	/// 
 	/// ''Content' in this sense means tweets, forum posts, fez messages.
 	func createTwitarrTeamUser(on database: Database) async throws {
->>>>>>> d4ac1a18
 		var password = ""
 		var recoveryKey = ""
 		for _ in 0...50 {
@@ -267,10 +187,6 @@
 		// create user directly
 		let user = User(username: "TwitarrTeam", password: passwordHash, recoveryKey: recoveryHash, verification: "generated user",
 				parent: nil, accessLevel: .twitarrteam)
-<<<<<<< HEAD
-		return user.save(on: database)
-=======
 		try await user.save(on: database)
->>>>>>> d4ac1a18
 	}
 }