<li class="list-group-item bg-transparent has-action-bar" data-postid="#(fezPost.postID)">
	<div class="container-fluid">
		<div class="row align-items-start justify-content-start">	
			<div class="col g-0" style="flex: 0 0 40px;">
				#avatar(fezPost.author)
			</div>
			<div class="col">
				<div class="row">	
					<div class="col">
						#userByline(fezPost.author)
					</div>
					<div class="col-auto">
						<span class="text-muted">#relativeTime(fezPost.timestamp)</span>
					</div>
				</div>
				<div class="row align-items-start">	
					<div class="col">
						#formatFezText(fezPost.text)
					</div>
				</div>
				#if(fezPost.image):
					<div class="row align-items-center justify-content-start flex-nowrap gx-1">	
						<div class="col col-auto flex-grow-0 flex-shrink-1">
							<button type="button" class="btn p-0 border-0" data-bs-toggle="modal" data-bs-target="\#imageCarouselModal">
								<img src="/api/v3/image/full/#(fezPost.image)" class="swiftarr-post-image" alt="Post Image">
							</button>
						</div>
					</div>
				#endif
<<<<<<< HEAD
				<div class="row mt-1 justify-content-end row-cols-auto collapse" data-label="actionbar">
					<div class="col col-auto btn-group btn-group-sm" role="group" aria-label="Post actions">
						#if(showModButton):
							<a class="btn btn-outline-primary btn-sm" href="/moderate/fezpost/#(fezPost.postID)">Mod</a>
						#endif
						#if(userID == fezPost.author.userID):
							<button type="button" class="btn btn-outline-primary btn-sm" data-bs-toggle="modal" data-bs-target="\#deleteModal">Delete</button>
						#elseif(fez.fezType != "closed"):
							<a class="btn btn-outline-primary" href="/fez/post/report/#(fezPost.postID)">Report</a>
						#endif
=======
				#if(fez.fezType != "closed"):
					<div class="row mt-1 justify-content-end row-cols-auto collapse" data-label="actionbar">
						<div class="col col-auto btn-group btn-group-sm" role="group" aria-label="Post actions">
							#if(showModButton):
								<a class="btn btn-outline-primary btn-sm" href="/moderate/fezpost/#(fezPost.postID)">Mod</a>
							#endif
							#if(userID == fezPost.author.userID):
								<button type="button" class="btn btn-outline-primary btn-sm" data-bs-toggle="modal" data-bs-target="\#deleteModal">Delete</button>
							#else:
								<a class="btn btn-outline-primary" href="/fez/post/report/#(fezPost.postID)">Report</a>
							#endif
						</div>
>>>>>>> 554d00f0
					</div>
				#endif
			</div>
		</div>
	</div>
</li><|MERGE_RESOLUTION|>--- conflicted
+++ resolved
@@ -27,18 +27,6 @@
 						</div>
 					</div>
 				#endif
-<<<<<<< HEAD
-				<div class="row mt-1 justify-content-end row-cols-auto collapse" data-label="actionbar">
-					<div class="col col-auto btn-group btn-group-sm" role="group" aria-label="Post actions">
-						#if(showModButton):
-							<a class="btn btn-outline-primary btn-sm" href="/moderate/fezpost/#(fezPost.postID)">Mod</a>
-						#endif
-						#if(userID == fezPost.author.userID):
-							<button type="button" class="btn btn-outline-primary btn-sm" data-bs-toggle="modal" data-bs-target="\#deleteModal">Delete</button>
-						#elseif(fez.fezType != "closed"):
-							<a class="btn btn-outline-primary" href="/fez/post/report/#(fezPost.postID)">Report</a>
-						#endif
-=======
 				#if(fez.fezType != "closed"):
 					<div class="row mt-1 justify-content-end row-cols-auto collapse" data-label="actionbar">
 						<div class="col col-auto btn-group btn-group-sm" role="group" aria-label="Post actions">
@@ -51,7 +39,6 @@
 								<a class="btn btn-outline-primary" href="/fez/post/report/#(fezPost.postID)">Report</a>
 							#endif
 						</div>
->>>>>>> 554d00f0
 					</div>
 				#endif
 			</div>
