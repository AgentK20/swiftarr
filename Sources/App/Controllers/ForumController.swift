import Vapor
import Crypto
import FluentSQL
import Fluent

/// The collection of `/api/v3/forum/*` route endpoints and handler functions related
/// to forums.

struct ForumController: APIRouteCollection {
		
	/// Required. Registers routes to the incoming router.
	func registerRoutes(_ app: Application) throws {
		
		// convenience route group for all /api/v3/forum endpoints
		let forumRoutes = app.grouped(DisabledAPISectionMiddleware(feature: .forums)).grouped("api", "v3", "forum")

		// Flex access endpoints
		let flexAuthGroup = addFlexCacheAuthGroup(to: forumRoutes)
		flexAuthGroup.get("categories", use: categoriesHandler)

		// Forum Route Group, requires token
		let tokenCacheAuthGroup = addTokenCacheAuthGroup(to: forumRoutes)
		
			// Categories
		tokenCacheAuthGroup.get("categories", categoryIDParam, use: categoryForumsHandler)

			// Forums - CRUD first, then actions on forums
		tokenCacheAuthGroup.post("categories", categoryIDParam, "create", use: forumCreateHandler)
		tokenCacheAuthGroup.get(forumIDParam, use: forumThreadHandler)							// Returns a forum thread by ID
		tokenCacheAuthGroup.get("post", postIDParam, "forum", use: postForumThreadHandler)		// Returns the forum a post is in.
		tokenCacheAuthGroup.get("forevent", ":event_id", use: eventForumThreadHandler)			// Returns the forum for an event
		tokenCacheAuthGroup.post(forumIDParam, "rename", ":new_name", use: forumRenameHandler)
		tokenCacheAuthGroup.post(forumIDParam, "delete", use: forumDeleteHandler)
		tokenCacheAuthGroup.delete(forumIDParam, use: forumDeleteHandler)
		
		tokenCacheAuthGroup.post(forumIDParam, "report", use: forumReportHandler)

			// 'Favorite' applies to forums, while 'Bookmark' is for posts
		tokenCacheAuthGroup.get("favorites", use: favoritesHandler)
		tokenCacheAuthGroup.post(forumIDParam, "favorite", use: favoriteAddHandler)
		tokenCacheAuthGroup.post(forumIDParam, "favorite", "remove", use: favoriteRemoveHandler)
		tokenCacheAuthGroup.delete(forumIDParam, "favorite", use: favoriteRemoveHandler)

		// Muted
		tokenCacheAuthGroup.get("mutes", use: mutesHandler)
		tokenCacheAuthGroup.post(forumIDParam, "mute", use: muteAddHandler)
		tokenCacheAuthGroup.post(forumIDParam, "mute", "remove", use: muteRemoveHandler)
		tokenCacheAuthGroup.delete(forumIDParam, "mute", use: muteRemoveHandler)

		tokenCacheAuthGroup.get("search", use: forumSearchHandler)
		tokenCacheAuthGroup.get("owner", use: ownerHandler)
		tokenCacheAuthGroup.get("recent", use: recentsHandler)

			// Posts - CRUD first, then actions on posts
		tokenCacheAuthGroup.post(forumIDParam, "create", use: postCreateHandler)
		tokenCacheAuthGroup.get("post", postIDParam, use: postHandler)
		tokenCacheAuthGroup.post("post", postIDParam, "update", use: postUpdateHandler)
		tokenCacheAuthGroup.post("post", postIDParam, "delete", use: postDeleteHandler)
		tokenCacheAuthGroup.delete("post", postIDParam, use: postDeleteHandler)

		tokenCacheAuthGroup.post("post", postIDParam, "laugh", use: postLaughHandler)
		tokenCacheAuthGroup.post("post", postIDParam, "like", use: postLikeHandler)
		tokenCacheAuthGroup.post("post", postIDParam, "love", use: postLoveHandler)
		tokenCacheAuthGroup.post("post", postIDParam, "unreact", use: postUnreactHandler)
		tokenCacheAuthGroup.delete("post", postIDParam, "laugh", use: postUnreactHandler)
		tokenCacheAuthGroup.delete("post", postIDParam, "like", use: postUnreactHandler)
		tokenCacheAuthGroup.delete("post", postIDParam, "love", use: postUnreactHandler)
		tokenCacheAuthGroup.post("post", postIDParam, "report", use: postReportHandler)

			// 'Favorite' applies to forums, while 'Bookmark' is for posts
		tokenCacheAuthGroup.post("post", postIDParam, "bookmark", use: bookmarkAddHandler)
		tokenCacheAuthGroup.post("post", postIDParam, "bookmark", "remove", use: bookmarkRemoveHandler)
		tokenCacheAuthGroup.delete("post", postIDParam, "bookmark", use: bookmarkRemoveHandler)

			// ForumPost search. Takes a bunch of options.
		tokenCacheAuthGroup.get("post", "search", use: postSearchHandler)
	}
	
	// MARK: - Open Access Handlers

	/// `GET /api/v3/forum/categories`
	///
	/// Retrieve a list of  forum `Category`s, sorted by access level and title. Access to certain categories is restricted to users of an appropriate
	/// access level, which implies those categories won't be shown if you don't provide a login token. Without a token, the 'accessible to anyone' categories
	/// are returned. You'll still need to be logged in to see the contents of the categories, or post, or do much anything else.
	/// 
	/// **URL Query Parameters:**
	/// - `?cat=UUID` Only return information about the given category. Will still return an array of `CategoryData`.
	///
	/// - Returns: An array of <doc:CategoryData> containing all category IDs and titles. Or just the one, if you use the ?cat parameter.
	func categoriesHandler(_ req: Request)  async throws -> [CategoryData] {
		var effectiveAccessLevel: UserAccessLevel = .unverified
		let user = req.auth.get(UserCacheData.self)
		if let user = user {
			effectiveAccessLevel = user.accessLevel
		}
		let categoryQuery = Category.query(on: req.db).categoryAccessFilter(for: user)
		if let catID = req.query[UUID.self, at: "cat"]  {
			categoryQuery.filter(\.$id == catID)
		}
		let categories = try await categoryQuery.all()
		let sortedCats = categories.sorted {
			if $0.accessLevelToView != $1.accessLevelToView {
				return $0.accessLevelToView > $1.accessLevelToView
			}
			if $0.accessLevelToCreate != $1.accessLevelToCreate {
				return $0.accessLevelToCreate > $1.accessLevelToCreate
			}
			return $0.title < $1.title
		}
		// return as CategoryData
		return try sortedCats.map {
			try CategoryData($0, restricted: $0.accessLevelToCreate > effectiveAccessLevel)
		}
	}
		
	// MARK: - tokenAuthGroup Handlers (logged in)
	// All handlers in this route group require a valid HTTP Bearer Authentication
	// header in the request.
	
	// MARK: Returns Forum Lists	
	/// `GET /api/v3/forum/categories/:ID`
	///
	/// Retrieve a list of forums in the specifiec `Category`. Will not return forums created by blocked users.
	/// 
	/// **URL Query Parameters:**
	/// * `?sort=[create, update, title, event]` - Sort forums by `create` time, `update` time, or `title`, or the start time of their associated `Event`. 
	/// Create and update return newest forums first. `event` is only valid for Event categories, is default for them, and returns forums in ascending event start time; secondary sort
	/// is alpha on event title. `Update` is the default for non-event categories.
	/// * `?start=INT` - The index into the sorted list of forums to start returning results. 0 for first item, which is the default.
	/// * `?limit=INT` - The max # of entries to return. Defaults to 50
	/// 
	/// beforedate and afterdate set the anchor point for returning threads. By default the anchor is 'newest create date'. When sorting on 
	/// update time, these params may be used to ensure a series of calls see (mostly) contiguous resullts. As users keep posting
	/// to threads, the sorting for most recently updated threads is constantly changing. A paged UI, for example, may show N threads
	/// per page and use beforedate/afterdate as the user moves between pages to ensure continuity.
	/// When sorting on update time, afterdate and beforedate operate on the threads' update time. Create and Alpha sort use create time.
	/// These options are mutally exclusive; if both are present, beforeDate will be used.
	/// * `?afterdate=DATE` - 
	/// * `?beforedate=DATE` - 
	/// 
	/// With no parameters, defaults to `?sort=update&start=0&limit=50`.
	/// 
	/// If you want to ensure you have all the threads in a category, you can sort by create time and ask for threads newer than 
	/// the last time you asked. If you want to update last post times and post counts, you can sort by update time and get the
	/// latest updates. 
	///
	/// - Throws: 404 error if the category ID is not valid.
	/// - Returns: <doc:CategoryData> containing category forums.
	func categoryForumsHandler(_ req: Request) async throws -> CategoryData {
		let cacheUser = try req.auth.require(UserCacheData.self)
		let start = (req.query[Int.self, at: "start"] ?? 0)
		let limit = (req.query[Int.self, at: "limit"] ?? 50).clamped(to: 0...Settings.shared.maximumForums)
		let category = try await Category.findFromParameter(categoryIDParam, on: req)
		try guardUserCanAccessCategory(cacheUser, category: category)
		// remove blocks from results, unless it's an admin category
		let blocked = category.accessLevelToCreate.hasAccess(.moderator) ? [] : cacheUser.getBlocks()
		// sort user categories
		let query = try Forum.query(on: req.db)
				.filter(\.$category.$id == category.requireID())
				.filter(\.$creator.$id !~ blocked)
				.range(start..<(start + limit))
				.join(ForumReaders.self, on: \Forum.$id == \ForumReaders.$forum.$id, method: .left)
				.group(.or) { or in
						or.filter(ForumReaders.self, \.$user.$id == cacheUser.userID)
						or.filter(ForumReaders.self, \.$user.$id == .null)
				}
				.sort(ForumReaders.self, \.$isMuted, .descending)
		if category.isEventCategory {
			_ = query.join(child: \.$scheduleEvent, method: .left)
		}
		var dateFilterUsesUpdate = false
		switch req.query[String.self, at: "sort"] {
			case "create": _ = query.sort(\.$createdAt, .descending)
			case "title": _ = query.sort(.custom("lower(\"forum\".\"title\")"))
			case "update": _ = query.sort(\.$lastPostTime, .descending); dateFilterUsesUpdate = true
			default:
				if category.isEventCategory {
					// Sort by event start time
					_ = query.sort(Event.self, \Event.$startTime, .ascending).sort(Event.self, \Event.$title, .ascending)
				}
				else {
					_ = query.sort(\.$lastPostTime, .descending); dateFilterUsesUpdate = true
				} 
		}
		if let beforeDate = req.query[Date.self, at: "beforedate"] {
			if dateFilterUsesUpdate {
				query.filter(\.$lastPostTime < beforeDate)
			}
			else {
				query.filter(\.$createdAt < beforeDate)
			}
		}
		else if let afterDate = req.query[Date.self, at: "afterdate"] {
			if dateFilterUsesUpdate {
				query.filter(\.$lastPostTime > afterDate)
			}
			else {
				query.filter(\.$createdAt > afterDate)
			}
		}
		let forums = try await query.all()
		let forumList = try await buildForumListData(forums, on: req, user: cacheUser)
		return try CategoryData(category, restricted: category.accessLevelToCreate > cacheUser.accessLevel, forumThreads: forumList)
	}
	
	/// `GET /api/v3/forum/search`
	///
	/// Retrieve all `Forum`s in all categories that match the specified criteria. Results will be sorted by most recent post time by default..
	/// Does not return results from categories for which the user does not have access.
	///
	/// **URL Query Parameters**:
	/// * `?start=INT` - The index into the array of forums to start returning results. 0 for first forum.
	/// * `?limit=INT` - The max # of entries to return. Defaults to 50. Clamped to a max value set in Settings.
	/// * `?sort=[create, update, title]` - Sort forums by `create`, `update`, or `title`. Create and update return newest forums first.  
	/// 
	/// * `?search=STRING` - Matches forums with STRING in their title.
	/// * `?creator=STRING` - Matches forums created by the given username.
	/// * `?creatorid=STRING` - Matches forums created by the given userID.
	///
	/// - Parameter searchString: In the URL path.
	/// - Returns: A <doc:ForumSearchData> containing all matching forums.
	func forumSearchHandler(_ req: Request) async throws -> ForumSearchData {
		let cacheUser = try req.auth.require(UserCacheData.self)
		let start = (req.query[Int.self, at: "start"] ?? 0)
		let limit = (req.query[Int.self, at: "limit"] ?? 50).clamped(to: 0...Settings.shared.maximumForums)
		let countQuery = Forum.query(on: req.db)
				.filter(\.$creator.$id !~ cacheUser.getBlocks())
				.categoryAccessFilter(for: cacheUser)
		// postgres "_" and "%" are wildcards, so escape for literals
		if var search = req.query[String.self, at: "search"] {
			search = search.replacingOccurrences(of: "_", with: "\\_")
			search = search.replacingOccurrences(of: "%", with: "\\%")
			search = search.trimmingCharacters(in: .whitespacesAndNewlines)
			countQuery.fullTextFilter(\.$title, search)
		}
		if let creator = req.query[String.self, at: "creator"], let creatingUser = req.userCache.getUser(username: creator) {
			countQuery.filter(\.$creator.$id == creatingUser.userID)
		}
		if let creatorID = req.query[UUID.self, at: "creatorid"], let creatingUser = req.userCache.getUser(creatorID) {
			countQuery.filter(\.$creator.$id == creatingUser.userID)
		}
		// get forums and total forum count, turn into [ForumListData] and then insert into ForumSearchData
		async let forumCount = try countQuery.count()
		let forumQuery = countQuery.copy().range(start..<(start + limit)).join(child: \.$scheduleEvent, method: .left)
		switch req.query[String.self, at: "sort"] {
			case "create": _ = forumQuery.sort(\.$createdAt, .descending)
			case "title": _ = forumQuery.sort(.custom("lower(\"forum\".\"title\")"))
			default: _ = forumQuery.sort(\.$lastPostTime, .descending)
		}
		async let forums = try forumQuery.all()
		let forumList = try await buildForumListData(forums, on: req, user: cacheUser)
		return try await ForumSearchData(paginator: Paginator(total: forumCount, start: start, limit: limit), forumThreads: forumList)
	}
		
	/// `GET /api/v3/forum/owner`
	///
	/// Retrieve a list of all `Forum`s created by the user. Default is to be sorted by title.
	///
	/// **URL Query Parameters**:
	/// * `?cat=CATEGORY_ID` - Limit returned list to forums in the given category (that were also created by the current user).
	/// * `?sort=[create, update, title]` - Sort forums by `create`, `update`, or `title`. Create and update return newest forums first.  
	/// * `?start=INT` - The index into the array of forums to start returning results. 0 for first forum.
	/// * `?limit=INT` - The max # of entries to return. Defaults to 50. Clamped to a max value set in Settings.
	///
	/// - Returns: A <doc:ForumSearchData> containing all forums created by the user.
	func ownerHandler(_ req: Request) async throws-> ForumSearchData {
		let cacheUser = try req.auth.require(UserCacheData.self)
		let start = (req.query[Int.self, at: "start"] ?? 0)
		let limit = (req.query[Int.self, at: "limit"] ?? 50).clamped(to: 0...Settings.shared.maximumForums)
		let countQuery = Forum.query(on: req.db).filter(\.$creator.$id == cacheUser.userID)
					.categoryAccessFilter(for: cacheUser)
		if let cat = req.query[UUID.self, at: "cat"] {
			countQuery.filter(\.$category.$id == cat)
		}
		async let forumCount = try countQuery.count()
		let forumQuery = countQuery.copy().range(start..<(start + limit)).join(child: \.$scheduleEvent, method: .left)
		switch req.query[String.self, at: "sort"] {
			case "create": _ = forumQuery.sort(\.$createdAt, .descending)
			case "update": _ = forumQuery.sort(\.$lastPostTime, .descending)
			default: _ = forumQuery.sort(.custom("lower(forum.title)"), .ascending)
		}
		async let forums = try forumQuery.all()
		let forumList = try await buildForumListData(forums, on: req, user: cacheUser)
		return try await ForumSearchData(paginator: Paginator(total: forumCount, start: start, limit: limit), forumThreads: forumList)
	}
	
	/// `GET /api/v3/forum/favorites`
	///
	/// Retrieve the `Forum`s the user has favorited.
	/// 
	/// **URL Query Parameters**:
	/// * `?cat=CATEGORY_ID` - Only show favorites in the given category
	/// * `?sort=STRING` - Sort forums by `create`, `update`, or `title`. Create and update return newest forums first. `update` is the default..
	/// * `?start=INT` - The index into the sorted list of forums to start returning results. 0 for first item, which is the default.
	/// * `?limit=INT` - The max # of entries to return. Defaults to 50
	///
	/// - Returns: A <doc:ForumSearchData> containing the user's favorited forums.
	func favoritesHandler(_ req: Request) async throws -> ForumSearchData {
		let cacheUser = try req.auth.require(UserCacheData.self)
		let start = (req.query[Int.self, at: "start"] ?? 0)
		let limit = (req.query[Int.self, at: "limit"] ?? 50).clamped(to: 0...Settings.shared.maximumForums)
		let countQuery = Forum.query(on: req.db).filter(\.$creator.$id !~ cacheUser.getBlocks())
				.categoryAccessFilter(for: cacheUser)
				.join(ForumReaders.self, on: \Forum.$id == \ForumReaders.$forum.$id)
				.filter(ForumReaders.self, \.$user.$id == cacheUser.userID)
				.filter(ForumReaders.self, \.$isFavorite == true)
		if let cat = req.query[UUID.self, at: "cat"] {
			countQuery.filter(\.$category.$id == cat)
		}
		async let forumCount = try countQuery.count()
		let forumQuery = countQuery.copy().range(start..<(start + limit)).join(child: \.$scheduleEvent, method: .left)
		switch req.query[String.self, at: "sort"] {
			case "create": _ = forumQuery.sort(\.$createdAt, .descending)
			case "title": _ = forumQuery.sort(.custom("lower(\"forum\".\"title\")"), .ascending)
			default: _ = forumQuery.sort(\.$lastPostTime, .descending)
		}
		async let forums = try forumQuery.all()
		let forumList = try await buildForumListData(forums, on: req, user: cacheUser, forceIsFavorite: true)
		return try await ForumSearchData(paginator: Paginator(total: forumCount, start: start, limit: limit), forumThreads: forumList)
	}

	/// `GET /api/v3/forum/mutes`
	///
	/// Retrieve the `Forum`s the user has muted.
	/// 
	/// **URL Query Parameters**:
	/// * `?cat=CATEGORY_ID` - Only show favorites in the given category
	/// * `?sort=STRING` - Sort forums by `create`, `update`, or `title`. Create and update return newest forums first. `update` is the default.
	/// * `?start=INT` - The index into the sorted list of forums to start returning results. 0 for first item, which is the default.
	/// * `?limit=INT` - The max # of entries to return. Defaults to 50
	///
	/// - Returns: A <doc:ForumSearchData> containing the user's muted forums.
	func mutesHandler(_ req: Request) async throws -> ForumSearchData {
		let cacheUser = try req.auth.require(UserCacheData.self)
		let start = (req.query[Int.self, at: "start"] ?? 0)
		let limit = (req.query[Int.self, at: "limit"] ?? 50).clamped(to: 0...Settings.shared.maximumForums)
		let countQuery = Forum.query(on: req.db).filter(\.$creator.$id !~ cacheUser.getBlocks())
				.categoryAccessFilter(for: cacheUser)
				.join(ForumReaders.self, on: \Forum.$id == \ForumReaders.$forum.$id)
				.filter(ForumReaders.self, \.$user.$id == cacheUser.userID)
				.filter(ForumReaders.self, \.$isMuted == true)
		if let cat = req.query[UUID.self, at: "cat"] {
			countQuery.filter(\.$category.$id == cat)
		}
		async let forumCount = try countQuery.count()
		let forumQuery = countQuery.copy().range(start..<(start + limit)).join(child: \.$scheduleEvent, method: .left)
		switch req.query[String.self, at: "sort"] {
			case "create": _ = forumQuery.sort(\.$createdAt, .descending)
			case "title": _ = forumQuery.sort(.custom("lower(\"forum\".\"title\")"), .ascending)
			default: _ = forumQuery.sort(\.$lastPostTime, .descending)
		}
		async let forums = try forumQuery.all()
		let forumList = try await buildForumListData(forums, on: req, user: cacheUser, forceIsMuted: true)
		return try await ForumSearchData(paginator: Paginator(total: forumCount, start: start, limit: limit), forumThreads: forumList)
	}
	
	/// `GET /api/v3/forum/recent`
	///
	/// Retrieve the `Forum`s the user has recently visited. Results are sorted by most recent time each forum was visited.
	/// 
	/// **URL Query Parameters**:
	/// * `?start=INT` - The index into the sorted list of forums to start returning results. 0 for first item, which is the default.
	/// * `?limit=INT` - The max # of entries to return. Defaults to 50
	///
	/// - Returns: A <doc:ForumSearchData> containing the user's favorited forums.
	func recentsHandler(_ req: Request) async throws -> ForumSearchData {
		let cacheUser = try req.auth.require(UserCacheData.self)
		let start = (req.query[Int.self, at: "start"] ?? 0)
		let limit = (req.query[Int.self, at: "limit"] ?? 50).clamped(to: 0...Settings.shared.maximumForums)
		let countQuery = Forum.query(on: req.db).filter(\.$creator.$id !~ cacheUser.getBlocks())
				.categoryAccessFilter(for: cacheUser)
				.join(ForumReaders.self, on: \Forum.$id == \ForumReaders.$forum.$id)
				.filter(ForumReaders.self, \.$user.$id == cacheUser.userID)
		async let forumCount = try countQuery.count()
		let rangeQuery = countQuery.copy().range(start..<(start + limit)).sort(ForumReaders.self, \.$updatedAt, .descending)
				.join(child: \.$scheduleEvent, method: .left)
		async let forums = try rangeQuery.all()
		let forumList = try await buildForumListData(forums, on: req, user: cacheUser, forceIsFavorite: false)
		return try await ForumSearchData(paginator: Paginator(total: forumCount, start: start, limit: limit), forumThreads: forumList)
	}
	
	// MARK: Returns Posts
	/// `GET /api/v3/forum/ID`
	///
	/// Retrieve a `Forum` with all its `ForumPost`s. Content from blocked or muted users,
	/// or containing user's muteWords, is not returned. Posts are always sorted by creation time.
	///
	/// **URL Query Parameters:**
	/// * `?start=INT` - The index into the array of posts to start returning results. 0 for first post. Not compatible with `startPost`.
	/// * `?startPost=INT` - PostID of a post in the thread.  Acts as if `start` had been used with the index of this post within the thread.
	/// * `?limit=INT` - The max # of entries to return. Defaults to 50. Clamped to a max value set in Settings.
	/// 
	/// The first post in the result `posts` array (assuming it isn't blocked/muted) will be, in priority order:
	/// 1. The `start`-th post in the thread (first post has index 0).
	/// 2. The post with id of `startPost`
	/// 3. The page of thread posts (with `limit` as pagesize) that contains the last post read by the user.
	/// 4. The first post in the thread.
	/// 
	/// Start and Limit do not take blocks and mutes into account, matching the behavior of the totalPosts values. Instead, when asking for e.g. the first 50 posts in a thread,
	/// you may only receive 46 posts, as 4 posts in that batch were blocked/muted. To continue reading the thread, ask to start with post 50 (not post 47)--you'll receive however
	/// many posts are viewable by the user in the range 50...99 . Doing it this way makes Forum read counts invariant to blocks--if a user reads a forum, then blocks a user, then
	/// comes back to the forum, they should come back to the same place they were in previously.
	///
	/// - Parameter forumID: in URL path
	/// - Throws: 404 error if the forum is not available.
	/// - Returns: <doc:ForumData> containing the forum's metadata and posts.
	func forumThreadHandler(_ req: Request) async throws -> ForumData {
		let user = try req.auth.require(UserCacheData.self)
		let forum = try await Forum.findFromParameter(forumIDParam, on: req) { query in
			query.with(\.$category)
		}
		try guardUserCanAccessCategory(user, category: forum.category)
		return try await buildForumData(forum, on: req)
	}
	
	/// `GET /api/v3/forum/post/ID/forum`
	///
	/// Retrieve the `ForumData` of the specified `ForumPost`'s parent `Forum`.
	///
	/// **URL Query Parameters**:
	/// * `?start=INT` - The index into the array of posts to start returning results. 0 for first post.
	/// * `?limit=INT` - The max # of entries to return. Defaults to 50. Clamped to a max value set in Settings.
	/// 
	/// The first post in the result `posts` array (assuming it isn't blocked/muted) will be, in priority order:
	/// 	- The `start`-th post in the thread (first post has index 0).
	/// 	- The post with ID given by the `ID` path parameter
	///
	/// Start and Limit do not take blocks and mutes into account, matching the behavior of the totalPosts values. Instead, when asking for e.g. the first 50 posts in a thread,
	/// you may only receive 46 posts, as 4 posts in that batch were blocked/muted. To continue reading the thread, ask to start with post 50 (not post 47)--you'll receive however
	/// many posts are viewable by the user in the range 50...99 . Doing it this way makes Forum read counts invariant to blocks--if a user reads a forum, then blocks a user, then
	/// comes back to the forum, they should come back to the same place they were in previously.
	///
	/// - Parameter postID: In the URL path.
	/// - Throws: A 5xx response should be reported as a likely bug, please and thank you.
	/// - Returns: <doc:ForumData> containing the post's parent forum.
	func postForumThreadHandler(_ req: Request) async throws -> ForumData {
		let user = try req.auth.require(UserCacheData.self)
		let post = try await ForumPost.findFromParameter(postIDParam, on: req) { query in
			query.with(\.$forum) { forum in
				forum.with(\.$category)
			}
		}
		guard let forum = post.$forum.value else {
			throw Abort(.internalServerError, reason: "Could not find the forum containing this forum post.")
		}
		try guardUserCanAccessCategory(user, category: post.forum.category)
		return try await buildForumData(forum, on: req, startPostID: post.requireID())
	}
	
	/// `GET /api/v3/forum/forevent/ID`
	///
	/// Retrieve the `Forum` associated with an `Event`, with its `ForumPost`s. Content from
	/// blocked or muted users, or containing user's muteWords, is not returned.
	///
	/// **URL Query Parameters**:
	/// * `?start=INT` - The index into the array of posts to start returning results. 0 for first post. Default is the last post the user read, rounded down to a multiple of `limit`.
	/// * `?limit=INT` - The max # of entries to return. Defaults to 50. Clamped to a max value set in Settings.
	/// 
	/// - Parameter eventID: In the URL path.
	/// - Throws: A 5xx response should be reported as a likely bug, please and thank you.
	/// - Returns: <doc:ForumData> containing the forum's metadata and all posts.
	func eventForumThreadHandler(_ req: Request) async throws -> ForumData {
		let user = try req.auth.require(UserCacheData.self)
		let event = try await Event.findFromParameter("event_id", on: req) { query in
			query.with(\.$forum) { forum in
				forum.with(\.$category)
			}
		}
		guard let forum = event.forum else {
			throw Abort(.internalServerError, reason: "event has no forum")
		}
		try guardUserCanAccessCategory(user, category: forum.category)
		return try await buildForumData(forum, on: req)
	}

	/// `GET /api/v3/forum/post/ID`
	///
	/// Retrieve the specified `ForumPost` with full user `LikeType` data.
	///
	/// - Parameter postID: In the URL path.
	/// - Throws: 404 error if the post is not available.
	/// - Returns: <doc:PostDetailData> containing the specified post.
	func postHandler(_ req: Request) async throws -> PostDetailData {
		let cacheUser = try req.auth.require(UserCacheData.self)
		let post = try await ForumPost.findFromParameter(postIDParam, on: req) { query in
			query.with(\.$forum) { forum in
				forum.with(\.$category)
			}
		}
		try guardUserCanAccessCategory(cacheUser, category: post.forum.category)
		if cacheUser.getBlocks().contains(post.$author.id) || cacheUser.getMutes().contains(post.$author.id) ||
				post.containsMutewords(using: cacheUser.mutewords ?? []) {
			throw Abort(.notFound, reason: "post is not available")
		}
		// get likes data and bookmark state
		let postLikes = try await PostLikes.query(on: req.db).filter(\.$post.$id == post.requireID()).all()
		var laughUsers = [UUID]()
		var likeUsers = [UUID]()
		var loveUsers = [UUID]()
		var isFavorite = false
		for postLike in postLikes {
			if postLike.isFavorite && postLike.$user.id == cacheUser.userID {
				isFavorite = true
			}
			switch postLike.likeType {
			case .laugh?: laughUsers.append(postLike.$user.id)
			case .love?: loveUsers.append(postLike.$user.id)
			case .like?: likeUsers.append(postLike.$user.id)
			case .none: break
			}
		}
		// init return struct
		var postDetailData = try PostDetailData(post: post, author: req.userCache.getHeader(post.$author.id))
		postDetailData.isBookmarked = isFavorite
		postDetailData.laughs = req.userCache.getHeaders(laughUsers)
		postDetailData.likes = req.userCache.getHeaders(likeUsers)
		postDetailData.loves = req.userCache.getHeaders(loveUsers)
		return postDetailData
	}
		
	/// `GET /api/v3/forum/post/search`
	///
	/// Search all `ForumPost`s that match the filters given in the URL query parameters:
	/// 
	/// **URL Query Parameters**:
	/// * `?search=STRING` - Matches posts whose text contains the given search string.
	/// * `?hashtag=STRING` - Matches posts whose text contains the given #hashtag. The leading # is optional in the query parameter.
	/// * `?mentionname=STRING` - Matches posts whose text contains a @mention of the given username. The leading @ is optional in the query parameter.
	/// * `?mentionid=UUID` - Matches posts whose text contains a @mention of the user with the given userID. Do not prefix userID with @.
	/// * `?mentionself=true` - Matches posts whose text contains a @mention of the current user.
	/// * `?ownreacts=true` - Matches posts the current user has reacted to.
	/// * `?byself=true` - Matches posts the current user authored.
	/// * `?bookmarked=true` - Matches posts the user has bookmarked.
	/// 
	/// Additionally, you can constrain results to either posts in a specific category, or a specific forum. If both are specified, forum is ignored.
	/// * `?forum=UUID` - Confines the search to posts in the given forum thread.
	/// * `?category=UUID` - Confines the search to posts in the given forum category.
	/// 
	/// While `mentionname` does not test whether the @mention matches any user's username, `mentionid` does. Also `mentionname`, `mentionid`
	/// and `mentionself` are mutually exclusive parameters.
	/// 
	/// * `?start=INT` - The index into the sorted list of forums to start returning results. 0 for first item, which is the default.
	/// * `?limit=INT` - The max # of entries to return. Defaults to 50
	/// 
	/// - Returns: <doc:PostSearchData> containing the search results..
	func postSearchHandler(_ req: Request) async throws -> PostSearchData {
		let cacheUser = try req.auth.require(UserCacheData.self)
		var postFilterMentions: String? = nil
		let start = (req.query[Int.self, at: "start"] ?? 0)
		let limit = (req.query[Int.self, at: "limit"] ?? 50).clamped(to: 0...Settings.shared.maximumForumPosts)
		// Start building a query.
		// Note: categoryAccessFilter() joins the post's forum and category, but other filters (below) may require the join as well.
		var query = ForumPost.query(on: req.db).filter(\.$author.$id !~ cacheUser.getBlocks())
				.filter(\.$author.$id !~ cacheUser.getMutes())
				.sort(\.$id, .descending)
				.categoryAccessFilter(for: cacheUser)

		let matchBookmarked = req.query[String.self, at: "bookmarked"] == "true"
		let ownReacts = req.query[String.self, at: "ownreacts"] == "true"
		if ownReacts || matchBookmarked {
			query.join(PostLikes.self, on: \ForumPost.$id == \PostLikes.$post.$id).filter(PostLikes.self, \.$user.$id == cacheUser.userID)
			if matchBookmarked {
				query.filter(PostLikes.self, \.$isFavorite == true)
			}
			if ownReacts {
				query.filter(PostLikes.self, \.$likeType != nil)
			}
		}
		if let categoryStr = req.query[String.self, at: "category"] {
			guard let categoryID = UUID(categoryStr) else {
				throw Abort(.badRequest, reason: "category parameter requires a valid UUID")
			}
			// Depends on `.join(Forum.self, on: \ForumPost.$forum.$id == \Forum.$id)`, above
			query = query.filter(Forum.self, \.$category.$id == categoryID)
		}
		else if let forumID = req.query[UUID.self, at: "forum"] {
			query = query.filter(\.$forum.$id == forumID)
		}
		
		if var searchStr = req.query[String.self, at: "search"] {
			searchStr = searchStr.replacingOccurrences(of: "_", with: "\\_")
					.replacingOccurrences(of: "%", with: "\\%")
					.trimmingCharacters(in: .whitespacesAndNewlines)
			query.fullTextFilter(\.$text, searchStr)
			if !searchStr.contains(" ") && start == 0 {
				try await markNotificationViewed(user: cacheUser, type: .alertwordPost(searchStr, 0), on: req)
			}
		}
		if var hashtag = req.query[String.self, at: "hashtag"] {
			// postgres "_" and "%" are wildcards, so escape for literals
			hashtag = hashtag.replacingOccurrences(of: "_", with: "\\_")
					.replacingOccurrences(of: "%", with: "\\%")
					.trimmingCharacters(in: .whitespacesAndNewlines)
			if !hashtag.hasPrefix("#") {
				hashtag = "#\(hashtag)"
			}
			query.filter(\.$text, .custom("ILIKE"), "%\(hashtag)%")
		}
		if let mentionID = req.query[String.self, at: "mentionid"], let mentionUUID = UUID(mentionID),
				let mentionedUser = req.userCache.getUser(mentionUUID) {
			postFilterMentions = mentionedUser.username
		}
		else if let mentionName = req.query[String.self, at: "mentionname"] {
			postFilterMentions = mentionName
		}
		else if let mentionSelf = req.query[String.self, at: "mentionself"], mentionSelf == "true" {
			postFilterMentions = cacheUser.username
			// TODO: Set user's mentionsViewed to == mentions
		}
		if var mentionName = postFilterMentions {
			if !mentionName.hasPrefix("@") {
				mentionName = "@\(mentionName)"
			}
			postFilterMentions = mentionName
			query.filter(\.$text, .custom("ILIKE"), "%\(mentionName)%")
		}
		if let byself = req.query[Bool.self, at: "byself"], byself == true {
			query.filter(\.$author.$id == cacheUser.userID)
		}
		
		let constQuery = query
		async let totalPosts = try constQuery.count()
		async let posts = constQuery.range(start..<(start + limit)).all()
		// The filter() for mentions will include usernames that are prefixes for other usernames and other false positives.
		// This filters those out after the query. 
		var postFilteredPosts = try await posts
		if let postFilter = postFilterMentions {
			postFilteredPosts = postFilteredPosts.compactMap { $0.filterForMention(of: postFilter) }
			if postFilter == "@\(cacheUser.username)" {
				try await markNotificationViewed(user: cacheUser, type: .forumMention(0), on: req)
			}
		}
		let postData = try await buildPostData(postFilteredPosts, userID: cacheUser.userID, on: req, mutewords: cacheUser.mutewords)
		return try await PostSearchData(queryString: req.url.query ?? "", totalPosts: totalPosts, 
					start: start, limit: limit, posts: postData)
	}
	
	// MARK: POST and DELETE actions
	
	/// `POST /api/v3/forum/post/ID/bookmark`
	///
	/// Add a bookmark of the specified `ForumPost`.
	///
	/// - Parameter postID: In the URL path.
	/// - Throws: 400 error if the post is already bookmarked.
	/// - Returns: 201 Created on success; 200 OK if already bookmarked.
	func bookmarkAddHandler(_ req: Request) async throws -> HTTPStatus {
		let cacheUser = try req.auth.require(UserCacheData.self)
		let post = try await ForumPost.findFromParameter(postIDParam, on: req) { query in
			query.categoryAccessFilter(for: cacheUser)
		}
		let postLike = try await PostLikes.query(on: req.db).filter(\.$post.$id == post.requireID()).filter(\.$user.$id == cacheUser.userID)
				.first() ?? PostLikes(cacheUser.userID, post)
		if postLike.isFavorite {
			return .ok
		}
		postLike.isFavorite = true
		try await postLike.save(on: req.db)
		return .created
	}
	
	/// `POST /api/v3/forum/post/ID/bookmark/remove`
	/// `DELETE /api/v3/forum/post/ID/bookmark`
	///
	/// Remove a bookmark of the specified `ForumPost`.
	///
	/// - Parameter postID: In the URL path.
	/// - Throws: 400 error if the user has not bookmarked any posts.
	/// - Returns: 204 NoContent on success.
	func bookmarkRemoveHandler(_ req: Request) async throws -> HTTPStatus {
		let cacheUser = try req.auth.require(UserCacheData.self)
		let post = try await ForumPost.findFromParameter(postIDParam, on: req) { query in
			query.categoryAccessFilter(for: cacheUser)
		}
		guard let postLike = try await PostLikes.query(on: req.db).filter(\.$post.$id == post.requireID())
				.filter(\.$user.$id == cacheUser.userID).first(), postLike.isFavorite == true else {
			return .noContent		
		}
		postLike.isFavorite = false
		try await postLike.save(on: req.db)
		return .noContent
	}
	
	/// `POST /api/v3/forum/ID/favorite`
	///
	/// Add the specified `Forum` to the user's tagged forums list.
	///
	/// - Parameter forumID: In the URL path.
	/// - Returns: 201 Created on success; 200 OK if already favorited.
	func favoriteAddHandler(_ req: Request) async throws -> HTTPStatus {
		let cacheUser = try req.auth.require(UserCacheData.self)
		let forum = try await Forum.findFromParameter(forumIDParam, on: req) { query in
			query.categoryAccessFilter(for: cacheUser)
		}
		let forumReader = try await ForumReaders.query(on: req.db).filter(\.$forum.$id == forum.requireID())
				.filter(\.$user.$id == cacheUser.userID).first() ?? ForumReaders(cacheUser.userID, forum)
		if forumReader.isMuted == true {
			throw Abort(.badRequest, reason: "Cannot favorite a muted forum.")
		}
		if forumReader.isFavorite {
			return .ok
		}
		forumReader.isFavorite = true
		try await forumReader.save(on: req.db)
		return .created
	}
	
	/// `POST /api/v3/forum/ID/favorite/remove`
	/// `DELETE /api/v3/forum/ID/favorite`
	///
	/// Remove the specified `Forum` from the user's tagged forums list.
	///
	/// - Parameter forumID: In the URL path.
	/// - Throws: 400 error if the forum was not favorited.
	/// - Returns: 204 No Content on success; 200 OK if already not favorited.
	func favoriteRemoveHandler(_ req: Request) async throws -> HTTPStatus {
		let cacheUser = try req.auth.require(UserCacheData.self)
		guard let forumID = req.parameters.get(forumIDParam.paramString, as: UUID.self) else {
			throw Abort(.badRequest, reason: "Invalid Forum ID parameter")
		}
		guard let forumReader = try await ForumReaders.query(on: req.db).filter(\.$forum.$id == forumID)
				.filter(\.$user.$id == cacheUser.userID).first(), forumReader.isFavorite == true else {
			return .ok	
		}
		forumReader.isFavorite = false
		try await forumReader.save(on: req.db)
		return .noContent
	}

	/// `POST /api/v3/forum/ID/mute`
	///
	/// Mute the `Forum` for the current user.
	///
	/// - Parameter forumID: In the URL path.
	/// - Returns: 201 Created on success; 200 OK if already muted.
	func muteAddHandler(_ req: Request) async throws -> HTTPStatus {
		let cacheUser = try req.auth.require(UserCacheData.self)
		let forum = try await Forum.findFromParameter(forumIDParam, on: req) { query in
			query.categoryAccessFilter(for: cacheUser)
		}
		let forumReader = try await ForumReaders.query(on: req.db).filter(\.$forum.$id == forum.requireID())
				.filter(\.$user.$id == cacheUser.userID).first() ?? ForumReaders(cacheUser.userID, forum)
		if forumReader.isFavorite {
			throw Abort(.badRequest, reason: "Cannot mute a favorited forum.")
		}
		if forumReader.isMuted != nil {
			return .ok
		}
		forumReader.isMuted = true
		try await forumReader.save(on: req.db)
		return .created
	}

	/// `DELETE /api/v3/forum/ID/mute`
	///
	/// Unmute the specified `Forum` for the current user.
	///
	/// - Parameter forumID: In the URL path.
	/// - Throws: 400 error if the forum was not muted.
	/// - Returns: 204 No Content on success; 200 OK if already not muted.
	func muteRemoveHandler(_ req: Request) async throws -> HTTPStatus {
		let cacheUser = try req.auth.require(UserCacheData.self)
		guard let forumID = req.parameters.get(forumIDParam.paramString, as: UUID.self) else {
			throw Abort(.badRequest, reason: "Invalid Forum ID parameter")
		}
		guard let forumReader = try await ForumReaders.query(on: req.db).filter(\.$forum.$id == forumID)
				.filter(\.$user.$id == cacheUser.userID).first(), forumReader.isMuted == true else {
			return .ok	
		}
		forumReader.isMuted = nil
		try await forumReader.save(on: req.db)
		return .noContent
	}

	/// `POST /api/v3/forum/categories/ID/create`
	///
	/// Creates a new `Forum` in the specified `Category`, and the first `ForumPost` within
	/// the newly created forum. Creating a forum in a category requires a `userAccessLevel` >= the category's `accessLevelToCreate`.
	/// 
	/// - Note: Users may be able to add posts to existing forum threads in categories where they don't have access to create new threads.
	///
	/// - Parameter categoryID: in URL path
	/// - Parameter requestBody: <doc:ForumCreateData> payload in the HTTP body.
	/// - Throws: 403 error if the user is not authorized to create a forum.
	/// - Returns: <doc:ForumData> containing the new forum's contents.
	func forumCreateHandler(_ req: Request) async throws -> ForumData {
		let cacheUser = try req.auth.require(UserCacheData.self)
		// see `ForumCreateData.validations()`
		try cacheUser.guardCanCreateContent()
		let data = try ValidatingJSONDecoder().decode(ForumCreateData.self, fromBodyOf: req)
		// check authorization to create
		let category = try await Category.findFromParameter(categoryIDParam, on: req)
		guard cacheUser.accessLevel.hasAccess(category.accessLevelToCreate) else {
			throw Abort(.forbidden, reason: "users cannot create forums in category")
		}
		try guardUserCanAccessCategory(cacheUser, category: category)
		// process images
		async let imageFilenames = try self.processImages(data.firstPost.images, usage: .forumPost, on: req)
		// create forum
		let effectiveAuthor = data.firstPost.effectiveAuthor(actualAuthor: cacheUser, on: req)
		let forum = try Forum(title: data.title, category: category, creatorID: effectiveAuthor.userID, isLocked: false)
		try await forum.save(on: req.db)
		try await forum.logIfModeratorAction(.post, moderatorID: cacheUser.userID, on: req)
		// create first post
		let forumPost = try await ForumPost(forum: forum, authorID: effectiveAuthor.userID, text: data.firstPost.text, images: imageFilenames)
		try await forumPost.save(on: req.db)
		try await forumPost.logIfModeratorAction(.post, moderatorID: cacheUser.userID, on: req)
		// Update the Category's cached count of forums
		category.forumCount = try await Int32(category.$forums.query(on: req.db).count())
		try await category.save(on: req.db)
		// If the post @mentions anyone, update their mention counts
		try await processForumMentions(post: forumPost, editedText: nil, isCreate: true, on: req)
		let creatorHeader = effectiveAuthor.makeHeader()
		let postData = try PostData(post: forumPost, author: creatorHeader, bookmarked: false, userLike: nil, likeCount: 0)
		let forumData = try ForumData(forum: forum, creator: creatorHeader,
					isFavorite: false, isMuted: false, posts: [postData], pager: Paginator(total: 1, start: 0, limit: 50))
		return forumData
	}
		
	/// `POST /api/v3/forum/ID/rename/:new_name`
	///
	/// Rename the specified `Forum` to the specified title string. 
	///
	/// - Parameter forumID: in URL path
	/// - Parameter new_name: in URL path; URL-path encoded.
	/// - Throws: 403 error if the user does not have credentials to modify the forum. 404 error
	///   if the forum ID is not valid.
	/// - Returns: 201 Created on success.
	func forumRenameHandler(_ req: Request) async throws -> HTTPStatus {
		let cacheUser = try req.auth.require(UserCacheData.self)
		guard let nameParameter = req.parameters.get("new_name"), nameParameter.count > 0 else {
			throw Abort(.badRequest, reason: "No new name parameter for forum name change.")
		}
		let forum = try await Forum.findFromParameter(forumIDParam, on: req) { query in
			query.categoryAccessFilter(for: cacheUser)
		}
		// must be forum owner or .moderator
		try cacheUser.guardCanModifyContent(forum, customErrorString: "User cannot modify forum title.")
		if forum.title != nameParameter {
			try await ForumEdit(forum: forum, editorID: cacheUser.userID, categoryChanged: false).save(on: req.db)
			forum.title = nameParameter
			try await forum.logIfModeratorAction(.edit, moderatorID: cacheUser.userID, on: req)
			try await forum.save(on: req.db)
		}
		return .created
	}
	
	/// `POST /api/v3/forum/ID/report`
	///
	/// Creates a `Report` regarding the specified `Forum`. The 'correct' use of this method is to report issues with the forum title. However,
	/// no amount of guidance is going to get users to not use this method to report on individual posts in the thread, even though there's a
	/// separate reporting API for reporting posts.
	///
	/// - Note: The accompanying report message is optional on the part of the submitting user,
	///   but the `ReportData` is mandatory in order to allow one. If there is no message,
	///   send an empty string in the `.message` field.
	///
	/// - Parameter forumID: in URL path
	/// - Parameter requestBody: <doc:ReportData> payload in the HTTP body.
	/// - Returns: 201 Created on success.
	func forumReportHandler(_ req: Request) async throws -> HTTPStatus {
		let cacheUser = try req.auth.require(UserCacheData.self)
		let data = try req.content.decode(ReportData.self)
		let forum = try await Forum.findFromParameter(forumIDParam, on: req) { query in
			query.categoryAccessFilter(for: cacheUser)
		}
		return try await forum.fileReport(submitter: cacheUser, submitterMessage: data.message, on: req)
	}
	
	/// `POST /api/v3/forum/ID/delete`
	/// `DELETE /api/v3/forum/ID`
	///
	/// Delete the specified `Forum`. This soft-deletes the forum itself and all the forum's posts. The posts have to be deleted so they 
	/// won't be returned by search methods.
	/// 
	/// To delete, the user must have an access level allowing them to delete the forum. Currently this means moderators and above.
	/// This means a regular user cannot delete a forum they created themselves.
	///
	/// - Parameter forumID: in URL path
	/// - Throws: 403 error if the user is not permitted to delete.
	/// - Returns: 204 No Content on success.
	func forumDeleteHandler(_ req: Request) async throws -> HTTPStatus {
		let cacheUser = try req.auth.require(UserCacheData.self)
		guard cacheUser.accessLevel.canEditOthersContent() else {
			throw Abort(.forbidden, reason: "User does not have access to delete forums.")
		}
		let forum = try await Forum.findFromParameter(forumIDParam, on: req) { query in
			query.categoryAccessFilter(for: cacheUser)
		}
		let category = try await forum.$category.get(on: req.db)
		try cacheUser.guardCanModifyContent(forum)
		try await forum.logIfModeratorAction(.delete, moderatorID: cacheUser.userID, on: req)
		let posts = try await ForumPost.query(on: req.db).filter(\.$forum.$id == forum.requireID()).all()
		try await processThreadDeleteMentions(posts: posts, on: req)
		try await posts.delete(on: req.db)
		try await forum.delete(on: req.db)
		// Update Category's cached forum count
		let count = try await category.$forums.query(on: req.db).count()
		category.forumCount = Int32(count)
		try await category.save(on: req.db)
		return .noContent
	}
	
	/// `POST /api/v3/forum/ID/create`
	///
	/// Create a new `ForumPost` in the specified `Forum`. 
	/// 
	/// Creating a new post in a forum updates that forum's `lastPostTime` timestamp. Editing, deleting, or reacting to posts does not change the timestamp. 
	/// This behavior sets the sort order for forums in a category when using the `update` sort order.
	///
	/// - Parameter forumID: in URL path
	/// - Parameter requestBody: <doc:PostContentData>
	/// - Throws: 403 error if the forum is locked or user is blocked.
	/// - Returns: <doc:PostData> containing the post's contents and metadata.
	func postCreateHandler(_ req: Request) async throws -> Response {
		let cacheUser = try req.auth.require(UserCacheData.self)
		// see `PostContentData.validations()`
 		let newPostData = try ValidatingJSONDecoder().decode(PostContentData.self, fromBodyOf: req)
		// get forum
		let forum = try await Forum.findFromParameter(forumIDParam, on: req) { query in
			query.with(\.$category)
		}
		try guardUserCanAccessCategory(cacheUser, category: forum.category)
		try guardUserCanPostInForum(cacheUser, in: forum)
		// ensure user has access to forum; user cannot retrieve block-owned forum, but prevent end-run
		guard !cacheUser.getBlocks().contains(forum.$creator.id) else {
			throw Abort(.forbidden, reason: "user cannot post in forum")
		}
		// process images
		let filenames = try await self.processImages(newPostData.images, usage: .forumPost, on: req)
		// create post
		let effectiveAuthor = newPostData.effectiveAuthor(actualAuthor: cacheUser, on: req)
		let forumPost = try ForumPost(forum: forum, authorID: effectiveAuthor.userID, text: newPostData.text, images: filenames)
		try await forumPost.save(on: req.db)
		forum.lastPostTime = Date()
		try await forum.save(on: req.db)
		try await forumPost.logIfModeratorAction(.post, moderatorID: cacheUser.userID, on: req)
		// If the post @mentions anyone, update their mention counts
		try await processForumMentions(post: forumPost, editedText: nil, isCreate: true, on: req)
		// return as PostData, with 201 status
		let response = Response(status: .created)
		try response.content.encode(PostData(post: forumPost, author: effectiveAuthor.makeHeader()))
		return response
	}
	
	/// `POST /api/v3/forum/post/ID/delete`
	/// `DELETE /api/v3/forum/post/ID`
	///
	/// Delete the specified `ForumPost`.
	/// 
	/// To delete, the user must have an access level allowing them to delete the post, and the forum itself must not be locked or in quarantine.
	///
	/// - Parameter postID: in URL path
	/// - Throws: 403 error if the user is not permitted to delete.
	/// - Returns: 204 No Content on success.
	func postDeleteHandler(_ req: Request) async throws -> HTTPStatus {
		let cacheUser = try req.auth.require(UserCacheData.self)
		let post = try await ForumPost.findFromParameter(postIDParam, on: req) { query in
			query.with(\.$forum) { forum in
				forum.with(\.$category)
			}
		}
		try guardUserCanAccessCategory(cacheUser, category: post.forum.category)
		try guardUserCanPostInForum(cacheUser, in: post.forum, editingPost: post)
		try await post.logIfModeratorAction(.delete, moderatorID: cacheUser.userID, on: req)
		try await processForumMentions(post: post, editedText: nil, on: req)
		try await post.delete(on: req.db)
		return .noContent
	}
	
	/// `POST /api/v3/forum/post/ID/report`
	///
	/// Create a `Report` regarding the specified `ForumPost`.
	///
	/// - Note: The accompanying report message is optional on the part of the submitting user,
	///   but the `ReportData` is mandatory in order to allow one. If there is no message,
	///   send an empty string in the `.message` field.
	///
	/// - Parameter requestBody:<doc:ReportData`> 
	/// - Throws: 409 error if user has already reported the post.
	/// - Returns: 201 Created on success.
	func postReportHandler(_ req: Request) async throws -> HTTPStatus {
		let cacheUser = try req.auth.require(UserCacheData.self)
		let data = try req.content.decode(ReportData.self)
		let post = try await ForumPost.findFromParameter(postIDParam, on: req) { query in
			query.with(\.$forum) { forum in
				forum.with(\.$category)
			}
		}
		try guardUserCanAccessCategory(cacheUser, category: post.forum.category)
		return try await post.fileReport(submitter: cacheUser, submitterMessage: data.message, on: req)
	}
	
	/// `POST /api/v3/forum/post/ID/laugh`
	///
	/// Add a "laugh" reaction to the specified `ForumPost`. If there is an existing `LikeType`
	/// reaction by the user, it is replaced.
	///
	/// - Parameter postID: in URL path
	/// - Throws: 403 error if user is the post's creator.
	/// - Returns: <doc:PostData> containing the updated like info.
	func postLaughHandler(_ req: Request) async throws -> PostData {
		return try await postReactHandler(req, likeType: .laugh)
	}
	
	/// `POST /api/v3/forum/post/ID/like`
	///
	/// Add a "like" reaction to the specified `ForumPost`. If there is an existing `LikeType`
	/// reaction by the user, it is replaced.
	///
	/// - Parameter postID: in URL path
	/// - Throws: 403 error if user is the post's creator.
	/// - Returns: <doc:PostData> containing the updated like info.
	func postLikeHandler(_ req: Request) async throws -> PostData {
		return try await  postReactHandler(req, likeType: .like)
	}
	
	/// `POST /api/v3/forum/post/ID/love`
	///
	/// Add a "love" reaction to the specified `ForumPost`. If there is an existing `LikeType`
	/// reaction by the user, it is replaced.
	///
	/// - Parameter postID: in URL path
	/// - Throws: 403 error if user is the post's creator.
	/// - Returns: <doc:PostData> containing the updated like info.
	func postLoveHandler(_ req: Request) async throws -> PostData {
		return try await postReactHandler(req, likeType: .love)
	}
	
	func postReactHandler(_ req: Request, likeType: LikeType) async throws -> PostData {
		let cacheUser = try req.auth.require(UserCacheData.self)
		// get post and forum
		let post = try await ForumPost.findFromParameter(postIDParam, on: req) { query in
			query.with(\.$forum) { forum in
				forum.with(\.$category)
			}
		}
		try guardUserCanAccessCategory(cacheUser, category: post.forum.category)
		guard post.$author.id != cacheUser.userID else {
			throw Abort(.forbidden, reason: "user cannot like own post")
		}
		let postLike = try await PostLikes.query(on: req.db).filter(\.$user.$id == cacheUser.userID).filter(\.$post.$id == post.requireID())
				.first() ?? PostLikes(cacheUser.userID, post)
		postLike.likeType = likeType
		try await postLike.save(on: req.db)
		let postDataArray = try await buildPostData([post], userID: cacheUser.userID, on: req)
		return postDataArray[0]
	}
	
	/// `POST /api/v3/forum/post/ID/unreact`
	/// `DELETE /api/v3/forum/post/ID/like`
	/// `DELETE /api/v3/forum/post/ID/laugh`
	/// `DELETE /api/v3/forum/post/ID/love`
	///
	/// Remove a `LikeType` reaction from the specified `ForumPost`.
	///
	/// - Parameter postID: in URL path
	/// - Throws: 403 error if user is the post's creator.
	/// - Returns: <doc:PostData> containing the updated like info.
	func postUnreactHandler(_ req: Request) async throws -> PostData {
		let cacheUser = try req.auth.require(UserCacheData.self)
		// get post and forum
		let post = try await ForumPost.findFromParameter(postIDParam, on: req) { query in
			query.with(\.$forum) { forum in
				forum.with(\.$category)
			}
		}
		try guardUserCanAccessCategory(cacheUser, category: post.forum.category)
		guard post.$author.id != cacheUser.userID else {
			throw Abort(.forbidden, reason: "user cannot like own post")
		}
		if let postLike = try await PostLikes.query(on: req.db).filter(\.$user.$id == cacheUser.userID)
				.filter(\.$post.$id == post.requireID()).first() {
			postLike.likeType = nil
			try await postLike.save(on: req.db)
		}
		let postDataArray = try await buildPostData([post], userID: cacheUser.userID, on: req)
		return postDataArray[0]
	}
	
	/// `POST /api/v3/forum/post/ID/update`
	///
	/// Update the specified `ForumPost`.
	///
	/// - Parameter postID: in URL path
	/// - Parameter requestBody: <doc:PostContentData> 
	/// - Throws: 403 error if user is not post owner or has read-only access.
	/// - Returns: <doc:PostData> containing the post's contents and metadata.
	func postUpdateHandler(_ req: Request) async throws -> PostData {
		let cacheUser = try req.auth.require(UserCacheData.self)
		// see `PostContentData.validations()`
		let newPostData = try ValidatingJSONDecoder().decode(PostContentData.self, fromBodyOf: req)
		let post = try await ForumPost.findFromParameter(postIDParam, on: req) { query in
			query.with(\.$forum) { forum in
				forum.with(\.$category)
			}
		}
		// Ensure use can view items in this category
		try guardUserCanAccessCategory(cacheUser, category: post.forum.category)
		// ensure user has write access, the post can be modified by them, and the forum isn't locked.
		try guardUserCanPostInForum(cacheUser, in: post.forum, editingPost: post)
		// process images
		let filenames = try await self.processImages(newPostData.images, usage: .forumPost, on: req)
		// update if there are changes
		let normalizedText = newPostData.text.replacingOccurrences(of: "\r\n", with: "\r")
		if post.text != normalizedText || post.images != filenames {
			// If the post @mentions anyone, update their mention counts
			try await processForumMentions(post: post, editedText: normalizedText, on: req)
			// Save current contents into an Edit record first
			let forumEdit = try ForumPostEdit(post: post, editorID: cacheUser.userID)
			post.text = normalizedText
			post.images = filenames
			try await post.logIfModeratorAction(.edit, moderatorID: cacheUser.userID, on: req)
			try await forumEdit.save(on: req.db)
			try await post.save(on: req.db)
		}
		// return updated post as PostData
		let postDataArray = try await buildPostData([post], userID: cacheUser.userID, on: req)
		return postDataArray[0]
	}
}
	
// Utilities for route methods
extension ForumController {
	
	/// Ensures the given user has appropriate access to create or edit posts in the given forum. If editing a post, you must pass the post in the `editingPost` parameter.
	func guardUserCanPostInForum(_ user: UserCacheData, in forum: Forum, editingPost: ForumPost? = nil) throws {
		if let post = editingPost {
			try user.guardCanModifyContent(post) 
		}
		else {
			try user.guardCanCreateContent()
		}
		guard user.accessLevel.canEditOthersContent() || (forum.moderationStatus == .normal || forum.moderationStatus == .modReviewed) else {
			throw Abort(.forbidden, reason: "Forum is locked.")
		}
	}
	
	/// Ensures the given user has the required access to view forums and posts in the given category.
	func guardUserCanAccessCategory(_ user: UserCacheData, category: Category) throws {
		guard user.accessLevel.hasAccess(category.accessLevelToView) else {
			throw Abort(.forbidden, reason: "User cannot view this forum category.")
		}
		if !user.accessLevel.hasAccess(.moderator), let requiredRole = category.requiredRole {
			guard user.userRoles.contains(requiredRole) else {
				throw Abort(.forbidden, reason: "User does not have role to view this forum category.")
			}
		}
	}

	/// Returns a dictionary mapping ForumIDs to ForumPosts, where each ForumPost is the last post made in its Forum by a user who isn't blocked or muted.
	/// The code in the guard works by running a query for each Forum in the array; for 50 forums it takes ~82ms to resolve. The code in the bottom half of the fn
	/// uses SQLKit to make a more complicated query, returning answers for all forums in one result set. Takes ~9ms.
	/// 
	/// The resulting dictionary may not contain all forum IDs from the input array--a forum with no posts or for which all posts are blocked/muted will have no 'last post'.
	func forumListGetLastPosts(_ forums: [Forum], on req: Request, user: UserCacheData) async throws -> [UUID : ForumPost] {
		if forums.isEmpty {
			return [:]
		}
		guard let sql = req.db as? SQLDatabase else {
			// Use Fluent to get the result if SQL database isn't available. This is likely much slower.
			let lastPosts = try await withThrowingTaskGroup(of: (UUID, ForumPost?).self) { group -> [UUID : ForumPost] in
				for forum in forums {
					group.addTask { 
						try await (forum.requireID(), forum.$posts.query(on: req.db).sort(\.$createdAt, .descending)
								.filter(\.$author.$id !~ user.getBlocks()).filter(\.$author.$id !~ user.getMutes()).first())
					}
				}
				var resultDict = [UUID : ForumPost]()
				for try await postTuple in group {
					if let post = postTuple.1 {
						resultDict[postTuple.0] = post
					}
				}
				return resultDict
			}
			return lastPosts
		}
		let forumUUIDArray = try forums.map { try $0.requireID() }
		let forumFieldName = SQLIdentifier(ForumPost().$forum.$id.key.description)
		let idFieldName = SQLIdentifier(ForumPost().$id.key.description)
		let authorFieldName = SQLIdentifier(ForumPost().$author.$id.key.description)
		let subSelect = sql.select()
				.columns(SQLColumn(forumFieldName), SQLAlias(SQLFunction("MAX", args: "id"), as: SQLColumn("latestpostid")))
				.from(ForumPost.schema)
				.where(forumFieldName, .in, forumUUIDArray)
				.groupBy(forumFieldName)
		if !user.getBlocks().isEmpty || !user.getMutes().isEmpty {
			subSelect.where(authorFieldName, .notIn, Array(user.getBlocks().union(user.getMutes())))
		}
		let rows = try await sql.select()
				.column("*")
				.from(SQLGroupExpression(subSelect.query), as: SQLRaw("latestposts"))
				.join(SQLIdentifier(ForumPost.schema), on: idFieldName, .equal, SQLRaw("latestposts.latestpostid"))
				.all()
		let posts: [UUID : ForumPost] = try rows.reduce(into: [:]) { dict, row in
			let post = try row.decode(model: ForumPost.self)
			dict[post.$forum.id] = post
		}
		return posts		
	}
	
// Very useful snippet for debugging SQL statement builders.
//		var s = SQLSerializer(database: sql)
//		subSelect.query.serialize(to: &s)
//		print(s.sql)
	
<<<<<<< HEAD
	/// Builds an array of `ForumListData` from the given `Forums`. `ForumListData` does not return post content, but does return post counts.
	/// `eventTime` and `timeZone` only get filled in if there's a Event join attached to the Forum, which should only happen for forums in Event categories.
	func buildForumListData(_ forums: [Forum], on req: Request, user: UserCacheData, forceIsFavorite: Bool? = nil) async throws -> [ForumListData] {
=======
	/// Builds an array of `ForumListData` from the given `Forums`. 
	/// `ForumListData` does not return post content, but does return post counts.
	func buildForumListData(_ forums: [Forum], on req: Request, user: UserCacheData, forceIsFavorite: Bool? = nil, forceIsMuted: Bool? = nil) async throws -> [ForumListData] {
>>>>>>> 3c3c76b3
		// get forum metadata
		let forumIDs = try forums.map { try $0.requireID() }
		let postCounts = try await forums.childCountsPerModel(atPath: \.$posts, on: req.db)
		let readerPivots = try await ForumReaders.query(on: req.db).filter(\.$user.$id == user.userID).filter(\.$forum.$id ~~ forumIDs).all()
		let lastPostsDict = try await forumListGetLastPosts(forums, on: req, user: user)
		
		let readerPivotsDict = readerPivots.reduce(into: [:]) { $0[$1.$forum.id] = $1 } 
		let returnListData: [ForumListData] = try forums.map { forum in
			let forumID = try forum.requireID()
			let creatorHeader = try req.userCache.getHeader(forum.$creator.id)
			var lastPosterHeader: UserHeader? 
			var lastPostTime: Date? 
			if let lastPost = lastPostsDict[forumID] {
				lastPosterHeader = try req.userCache.getHeader(lastPost.$author.id)
				lastPostTime = lastPost.createdAt
			}
			let thisForumReaderPivot = readerPivotsDict[forumID]
			let joinedEvent = try? forum.joined(Event.self)
			return try ForumListData(forum: forum, creator: creatorHeader, postCount: postCounts[forumID] ?? 0,
					readCount: thisForumReaderPivot?.readCount ?? 0,
					lastPostAt: lastPostTime, lastPoster: lastPosterHeader,
					isFavorite: forceIsFavorite ?? thisForumReaderPivot?.isFavorite ?? false,
					isMuted: forceIsMuted ?? thisForumReaderPivot?.isMuted ?? false,
					event: joinedEvent)
		}
		return returnListData
	}
	
	/// Builds a `ForumData` with the contents of the given `Forum`. Uses the requests' "limit" and "start" query parameters
	/// to return only a subset of the forums' posts (for forums where postCount > limit).
	func buildForumData(_ forum: Forum, on req: Request, startPostID: Int? = nil) async throws -> ForumData {
		let cacheUser = try req.auth.require(UserCacheData.self)
		let postCount = try await forum.$posts.query(on: req.db).count()
		let readerPivot = try await forum.$readers.$pivots.query(on: req.db).filter(\.$user.$id == cacheUser.userID).first()
		let clampedReadCount = min(readerPivot?.readCount ?? 0, postCount)
		let limit = (req.query[Int.self, at: "limit"] ?? 50).clamped(to: 1...Settings.shared.maximumForumPosts)

		//
		var resolvedStartPostID: Int?
		var start = 0
		if let startParam = req.query[Int.self, at: "start"] {
			start = max(startParam, 0)
			// Get the 'start' post without filtering blocks and mutes
			let startPost = try await forum.$posts.query(on: req.db).sort(\.$createdAt, .ascending).range(start...start).first()
			resolvedStartPostID = try startPost?.requireID()
		}
		else if let startPostIDParam = req.query[Int.self, at: "startPost"] {
			start = try await forum.$posts.query(on: req.db).filter(\.$id < startPostIDParam).count()
			resolvedStartPostID = startPostIDParam
		}
		else if let directStartPostID = startPostID {
			start = try await forum.$posts.query(on: req.db).filter(\.$id < directStartPostID).count()
			resolvedStartPostID = directStartPostID
		}
		else {
			start = max((clampedReadCount / limit) * limit, 0)
			// Get the 'start' post without filtering blocks and mutes
			let startPost = try await forum.$posts.query(on: req.db).sort(\.$createdAt, .ascending).range(start...start).first()
			resolvedStartPostID = try startPost?.requireID()
		}
		// filter posts
		var query = forum.$posts.query(on: req.db)
				.filter(\.$author.$id !~ cacheUser.getBlocks())
				.filter(\.$author.$id !~ cacheUser.getMutes())
				.sort(\.$createdAt, .ascending)
		if let resolvedStartPostID = resolvedStartPostID {
			query = query.range(0..<limit).filter(\.$id >= resolvedStartPostID)
		}
		else {
			query = query.range(start...start + limit)
		}
		let posts = try await query.all()
		if let pivot = readerPivot {
			let newReadCount = min(start + limit, postCount)
			if newReadCount > pivot.readCount || pivot.readCount > postCount {
				pivot.readCount = newReadCount
				try await pivot.save(on: req.db)
			}
		}
		else {
			let newReader = try ForumReaders(cacheUser.userID, forum)
			newReader.readCount = min(start + limit, postCount)
			try await newReader.save(on: req.db)
		}
		let flattenedPosts = try await buildPostData(posts, userID: cacheUser.userID, on: req, mutewords: cacheUser.mutewords)
		let creatorHeader = try req.userCache.getHeader(forum.$creator.id)
		let pager = Paginator(total: postCount, start: start, limit: limit)
		// For event forums
		var event: Event? = nil
		if forum.category.isEventCategory {
			event = try await forum.$scheduleEvent.query(on: req.db).first()
		}

		return try ForumData(forum: forum, creator: creatorHeader, 
				isFavorite: readerPivot?.isFavorite ?? false,
				isMuted: readerPivot?.isMuted ?? false,
				posts: flattenedPosts, pager: pager, event: event)
	}
		
	// Builds an array of PostData structures from the given posts, adding the user's bookmarks and likes
	// for the post, as well as the total count of likes. The optional parameters are for callers that
	// only need some of the functionality, or for whom some of the values are known in advance e.g.
	// the method that returns a user's bookmarked posts can assume all the posts it finds are in fact bookmarked.
	func buildPostData(_ posts: [ForumPost], userID: UUID, on req: Request, mutewords: [String]? = nil, 
			assumeBookmarked: Bool? = nil, assumeLikeType: LikeType? = nil, matchHashtag: String? = nil) async throws -> [PostData] {
		// remove muteword posts
		var filteredPosts = posts
		if let mutes = mutewords {
			 filteredPosts = posts.compactMap { $0.filterOutStrings(using: mutes) }
		}
		// get exact hashtag if we're matching on hashtag
		if let hashtag = matchHashtag {
			filteredPosts = filteredPosts.compactMap { filteredPost in
				let text = filteredPost.text.lowercased()
				let words = text.components(separatedBy: .whitespacesAndNewlines + .contentSeparators)
				return words.contains(hashtag) ? filteredPost : nil
			}
		}
		
		let postIDs = try filteredPosts.map { try $0.requireID() }
		let userLikes = try await PostLikes.query(on: req.db).filter(\.$post.$id ~~ postIDs).filter(\.$user.$id == userID).all()
		let likeCountDict = try await filteredPosts.childCountsPerModel(atPath: \.$likes.$pivots, on: req.db,
				fluentFilter: { builder in builder.filter(\.$likeType != nil) },
				sqlFilter: { builder in builder.where("liketype", .isNot, SQLLiteral.null) })
		let userLikeDict = Dictionary(userLikes.map { ($0.$post.id, $0) }, uniquingKeysWith: { (first, _) in first })
		let postDataArray = try filteredPosts.map { post -> PostData in 
			let postID = try post.requireID()
			let author = try req.userCache.getHeader(post.$author.id)
			let bookmarked = assumeBookmarked ?? userLikeDict[postID]?.isFavorite ?? false
			let userLike = userLikeDict[postID]?.likeType
			let likeCount = likeCountDict[postID] ?? 0
			return try PostData(post: post, author: author, bookmarked: bookmarked, userLike: userLike, likeCount: likeCount)
		}
		return postDataArray
	}
	
	// Scans the text of forum posts as they are created/edited/deleted, finds @mentions, updates mention counts for
	// mentioned `User`s.
	func processForumMentions(post: ForumPost, editedText: String?, isCreate: Bool = false, on req: Request) async throws {
		let postID = post.id ?? 0
		try await withThrowingTaskGroup(of: Void.self) { group in
			// Load the forum and category for this post, if we don't have it already. Usually these values are already loaded in.
			if post.$forum.value == nil {
				try await post.$forum.load(on: req.db)
			}
			if post.forum.$category.value == nil {
				try await post.forum.$category.load(on: req.db)
			}
			let accessLevelToView = post.forum.category.accessLevelToView
			let role = post.forum.category.requiredRole
			let canUserAccessCategory = { (user: UserCacheData) -> UUID? in
				if !user.accessLevel.hasAccess(accessLevelToView) {
					return nil
				}
				if !user.accessLevel.hasAccess(.moderator), let role = role, !user.userRoles.contains(role) {
					return nil
				}
				return user.userID
			}
// Mentions
			let (subtracts, adds) = post.getMentionsDiffs(editedString: editedText, isCreate: isCreate)
			if !subtracts.isEmpty {
				let subtractUUIDs = req.userCache.getUsers(usernames: subtracts).compactMap(canUserAccessCategory)
				group.addTask { try await subtractNotifications(users: subtractUUIDs, type: .forumMention(postID), on: req) }
			}
			if !adds.isEmpty {
				let addUUIDs = req.userCache.getUsers(usernames: adds).compactMap(canUserAccessCategory)
				var authorText = "A user"
				if let authorName = req.userCache.getUser(post.$author.id)?.username {
					authorText = "User @\(authorName)"
				}
				let infoStr = "\(authorText) wrote a forum post that @mentioned you."
				group.addTask { try await addNotifications(users: addUUIDs, type: .forumMention(postID), info: infoStr, on: req) }
			}
// Alertwords
			let (alertSubtracts, alertAdds) = post.getAlertwordDiffs(editedString: editedText, isCreate: isCreate)
			let alertSet = try await req.redis.getAllAlertwords()
			let subtractingAlertWords = alertSubtracts.intersection(alertSet)
			let addingAlertWords = alertAdds.intersection(alertSet)
			subtractingAlertWords.forEach { word in
				group.addTask {
					let userIDs = try await req.redis.getUsersForAlertword(word)
					let validUserIDs = req.userCache.getUsers(userIDs).compactMap(canUserAccessCategory)
					try await subtractNotifications(users: validUserIDs, type: .alertwordPost(word, postID), on: req)
				}
			}
			if addingAlertWords.count > 0 {
				var authorText = "A user"
				if let authorName = req.userCache.getUser(post.$author.id)?.username {
					authorText = "User @\(authorName)"
				}
				addingAlertWords.forEach { word in
					let infoStr = "\(authorText) wrote a forum post containing your alert word '\(word)'."
					group.addTask { 
						let userIDs = try await req.redis.getUsersForAlertword(word)
						let validUserIDs = req.userCache.getUsers(userIDs).compactMap(canUserAccessCategory)
						try await addNotifications(users: validUserIDs, type: .alertwordPost(word, postID), info: infoStr, on: req)
					}
				}
			}
			
// Hashtags
			let hashtags = post.getHashtags()
			if !hashtags.isEmpty {
				group.addTask { try await req.redis.addHashtags(hashtags) }
			}
			// I believe this line is required to let subtasks propagate thrown errors by rethrowing.
			try await group.waitForAll()
		}
	}
	
	// Deleting a forum thread means we delete a bunch of posts at once. This fn coalesces the updates to User models
	// so that each User is updated at most one time for a thread deletion.
	func processThreadDeleteMentions(posts: [ForumPost], on req: Request) async throws {
		var mentionAdjustCounts = [String : Int]()
		posts.forEach { post in
			let (subtracts, _) = post.getMentionsDiffs(editedString: nil, isCreate: false)
			subtracts.forEach { username in
				var entry = mentionAdjustCounts[username] ?? 0
				entry += 1
				mentionAdjustCounts[username] = entry
			}
		}
		_ = try await withThrowingTaskGroup(of: Void.self) { group in
			mentionAdjustCounts.forEach { username, value in
				if let userID = req.userCache.getHeader(username)?.userID {
					group.addTask { try await subtractNotifications(users: [userID], type: .forumMention(0), subtractCount: value, on: req) }
				}
			}
			for try await _ in group { }
		}
		// FIXME: I believe this fn should also adjust alertword counts, but need to test first to prove it doesn't do the right thing.
	}
}

extension QueryBuilder {

    /// Given a `ForumPost`, `Forum`, or `Category` query, adds filters to the query to filter out entities in categories the current user cannot see.
	/// Joins the Category (and the Forum, if necessary) to the query to do this.
	@discardableResult func categoryAccessFilter(for possibleUser: UserCacheData?) -> Self {
		switch Model.self {
			case is ForumPost.Type: 
				self.join(Forum.self, on: \Forum.$id == \ForumPost.$forum.$id)
				self.join(Category.self, on: \Category.$id == \Forum.$category.$id)
			case is Forum.Type: 
				self.join(Category.self, on: \Category.$id == \Forum.$category.$id)
			case is Category.Type: 
				break
			default: break
		}
		guard let user = possibleUser else {
			return self.filter(Category.self, \.$accessLevelToView <= .quarantined).filter(Category.self, \.$requiredRole == nil)
		}	
		self.filter(Category.self, \Category.$accessLevelToView <= user.accessLevel)
		if user.accessLevel >= .moderator {
			return self
		}
		if user.userRoles.isEmpty {
			return self.filter(Category.self, \.$requiredRole == nil)
		}
		
		return self.group(.or) { group in
			group.filter(Category.self, \.$requiredRole == nil).filter(Category.self, \.$requiredRole ~~ user.userRoles)
		}
	}
}<|MERGE_RESOLUTION|>--- conflicted
+++ resolved
@@ -1206,15 +1206,10 @@
 //		subSelect.query.serialize(to: &s)
 //		print(s.sql)
 	
-<<<<<<< HEAD
-	/// Builds an array of `ForumListData` from the given `Forums`. `ForumListData` does not return post content, but does return post counts.
-	/// `eventTime` and `timeZone` only get filled in if there's a Event join attached to the Forum, which should only happen for forums in Event categories.
-	func buildForumListData(_ forums: [Forum], on req: Request, user: UserCacheData, forceIsFavorite: Bool? = nil) async throws -> [ForumListData] {
-=======
 	/// Builds an array of `ForumListData` from the given `Forums`. 
 	/// `ForumListData` does not return post content, but does return post counts.
+	/// `eventTime` and `timeZone` only get filled in if there's a Event join attached to the Forum, which should only happen for forums in Event categories.
 	func buildForumListData(_ forums: [Forum], on req: Request, user: UserCacheData, forceIsFavorite: Bool? = nil, forceIsMuted: Bool? = nil) async throws -> [ForumListData] {
->>>>>>> 3c3c76b3
 		// get forum metadata
 		let forumIDs = try forums.map { try $0.requireID() }
 		let postCounts = try await forums.childCountsPerModel(atPath: \.$posts, on: req.db)
