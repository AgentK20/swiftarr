# Mac OS ignores
.DS_Store

# IDE ignores
.build
build/
xcuserdata/
DerivedData/
.swiftpm
<<<<<<< HEAD
.cache
=======
.vscode
.idea
>>>>>>> bd5af1fc

# Python ignores
__pycache__/

# Swiftarr project ignores
/Sources/Run/Private Swiftarr Config/*
!/Sources/Run/Private Swiftarr Config/Template.env
!/Sources/Run/Private Swiftarr Config/Docker-Template.env
/[Ii]mages/
<|MERGE_RESOLUTION|>--- conflicted
+++ resolved
@@ -7,12 +7,9 @@
 xcuserdata/
 DerivedData/
 .swiftpm
-<<<<<<< HEAD
 .cache
-=======
 .vscode
 .idea
->>>>>>> bd5af1fc
 
 # Python ignores
 __pycache__/
